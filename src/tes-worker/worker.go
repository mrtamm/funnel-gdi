package main

import (
	"flag"
<<<<<<< HEAD
	uuid "github.com/nu7hatch/gouuid"
	context "golang.org/x/net/context"
	"google.golang.org/grpc"
=======
>>>>>>> ede4b230
	"log"
	"os"
	"tes/worker/slot"
)

type WorkerConfig struct {
	masterAddr string
	fileConfig slot.FileConfig
	timeout    int
	numWorkers int
	logPath    string
}

func main() {
	masterArg := flag.String("master", "localhost:9090", "Master Server")
	volumeDirArg := flag.String("volumes", "volumes", "Volume Dir")
<<<<<<< HEAD
=======
	storageDirArg := flag.String("storage", "storage", "Storage Dir")
	allowedDirsArg := flag.String("files", "", "Allowed File Paths")
	swiftDirArg := flag.String("swift", "", "Cache Swift items in directory")
>>>>>>> ede4b230
	timeoutArg := flag.Int("timeout", -1, "Timeout in seconds")
	nworker := flag.Int("nworkers", 4, "Worker Count")
	logFileArg := flag.String("logfile", "", "File path to write logs to")

	flag.Parse()

	config := WorkerConfig{
		masterAddr: *masterArg,
		fileConfig: slot.FileConfig{
			SwiftCacheDir: *swiftDirArg,
			AllowedDirs:   *allowedDirsArg,
			SharedDir:     *storageDirArg,
			VolumeDir:     *volumeDirArg,
		},
		timeout:    *timeoutArg,
		numWorkers: *nworker,
		logPath:    *logFileArg,
	}
<<<<<<< HEAD
	defer conn.Close()
	schedClient := ga4gh_task_ref.NewSchedulerClient(conn)

	config, err := schedClient.GetServerConfig(context.Background(), &ga4gh_task_ref.WorkerInfo{})

	fsMap := map[string]tesTaskEngineWorker.FileSystemAccess{}

	for _, i := range config.Storage {
		switch i.Protocol {
		case "s3":
			//todo: auth info needs to be passed in...
			//fileClient := tesTaskEngineWorker.NewS3Access()
			//fsMap["s3"] = fileClient
		case "fs":
			storageDir := i.Config["basedir"]
			if _, err := os.Stat(storageDir); os.IsNotExist(err) {
				os.Mkdir(storageDir, 0700)
			}
			fileClient := tesTaskEngineWorker.NewSharedFS(storageDir)
			fsMap["fs"] = fileClient
		case "file":
			o := []string{}
			for _, i := range strings.Split(i.Config["dirs"], ",") {
				p, _ := filepath.Abs(i)
				o = append(o, p)
			}
			fileClient := tesTaskEngineWorker.NewFileAccess(o)
			fsMap["file"] = fileClient
		}
	}

	//fileMapper := tesTaskEngineWorker.NewFileMapper(fsMap, volumeDir)
	fileMapper := tesTaskEngineWorker.NewFileMapper(fileClient, volumeDir)
=======
	start(config)
}

func start(config WorkerConfig) {
	// TODO Good defaults, configuration, and reusable way to configure logging.
	//      Also, how do we get this to default to /var/log/tes/worker.log
	//      without having file permission problems?
	if config.logPath != "" {
		logFile, err := os.OpenFile(config.logPath, os.O_RDWR|os.O_CREATE|os.O_APPEND, 0666)
		if err != nil {
			log.Println("Can't open log file")
		} else {
			log.SetOutput(logFile)
		}
	}

	idleTimeout := slot.NoIdleTimeout()
	if config.timeout != -1 {
		idleTimeout = slot.IdleTimeoutAfterSeconds(config.timeout)
	}
>>>>>>> ede4b230

	slots := make([]*slot.Slot, config.numWorkers)
	p := slot.NewPool(slots, idleTimeout)

	for i := 0; i < config.numWorkers; i++ {
		id := slot.GenSlotId(p.Id, i)
		slots[i] = slot.NewDefaultSlot(id, config.masterAddr, config.fileConfig)
	}

	p.Start()
}<|MERGE_RESOLUTION|>--- conflicted
+++ resolved
@@ -2,12 +2,6 @@
 
 import (
 	"flag"
-<<<<<<< HEAD
-	uuid "github.com/nu7hatch/gouuid"
-	context "golang.org/x/net/context"
-	"google.golang.org/grpc"
-=======
->>>>>>> ede4b230
 	"log"
 	"os"
 	"tes/worker/slot"
@@ -16,6 +10,7 @@
 type WorkerConfig struct {
 	masterAddr string
 	fileConfig slot.FileConfig
+	volumeDir  string
 	timeout    int
 	numWorkers int
 	logPath    string
@@ -24,12 +19,6 @@
 func main() {
 	masterArg := flag.String("master", "localhost:9090", "Master Server")
 	volumeDirArg := flag.String("volumes", "volumes", "Volume Dir")
-<<<<<<< HEAD
-=======
-	storageDirArg := flag.String("storage", "storage", "Storage Dir")
-	allowedDirsArg := flag.String("files", "", "Allowed File Paths")
-	swiftDirArg := flag.String("swift", "", "Cache Swift items in directory")
->>>>>>> ede4b230
 	timeoutArg := flag.Int("timeout", -1, "Timeout in seconds")
 	nworker := flag.Int("nworkers", 4, "Worker Count")
 	logFileArg := flag.String("logfile", "", "File path to write logs to")
@@ -38,51 +27,11 @@
 
 	config := WorkerConfig{
 		masterAddr: *masterArg,
-		fileConfig: slot.FileConfig{
-			SwiftCacheDir: *swiftDirArg,
-			AllowedDirs:   *allowedDirsArg,
-			SharedDir:     *storageDirArg,
-			VolumeDir:     *volumeDirArg,
-		},
+		volumeDir: *volumeDirArg,
 		timeout:    *timeoutArg,
 		numWorkers: *nworker,
 		logPath:    *logFileArg,
 	}
-<<<<<<< HEAD
-	defer conn.Close()
-	schedClient := ga4gh_task_ref.NewSchedulerClient(conn)
-
-	config, err := schedClient.GetServerConfig(context.Background(), &ga4gh_task_ref.WorkerInfo{})
-
-	fsMap := map[string]tesTaskEngineWorker.FileSystemAccess{}
-
-	for _, i := range config.Storage {
-		switch i.Protocol {
-		case "s3":
-			//todo: auth info needs to be passed in...
-			//fileClient := tesTaskEngineWorker.NewS3Access()
-			//fsMap["s3"] = fileClient
-		case "fs":
-			storageDir := i.Config["basedir"]
-			if _, err := os.Stat(storageDir); os.IsNotExist(err) {
-				os.Mkdir(storageDir, 0700)
-			}
-			fileClient := tesTaskEngineWorker.NewSharedFS(storageDir)
-			fsMap["fs"] = fileClient
-		case "file":
-			o := []string{}
-			for _, i := range strings.Split(i.Config["dirs"], ",") {
-				p, _ := filepath.Abs(i)
-				o = append(o, p)
-			}
-			fileClient := tesTaskEngineWorker.NewFileAccess(o)
-			fsMap["file"] = fileClient
-		}
-	}
-
-	//fileMapper := tesTaskEngineWorker.NewFileMapper(fsMap, volumeDir)
-	fileMapper := tesTaskEngineWorker.NewFileMapper(fileClient, volumeDir)
-=======
 	start(config)
 }
 
@@ -103,7 +52,6 @@
 	if config.timeout != -1 {
 		idleTimeout = slot.IdleTimeoutAfterSeconds(config.timeout)
 	}
->>>>>>> ede4b230
 
 	slots := make([]*slot.Slot, config.numWorkers)
 	p := slot.NewPool(slots, idleTimeout)
