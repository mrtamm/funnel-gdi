package main

import (
	"flag"
	"os"
	"strings"
	"tes"
	"tes/logger"
	"tes/scheduler"
	"tes/scheduler/condor"
	"tes/scheduler/dumblocal"
	"tes/scheduler/local"
	"tes/scheduler/openstack"
	"tes/server"
)

var log = logger.New("tes-server")

func main() {
	config := tes.DefaultConfig()

	var configArg string
	flag.StringVar(&configArg, "config", "", "Config File")
	flag.StringVar(&config.HTTPPort, "http-port", config.HTTPPort, "HTTP Port")
	flag.StringVar(&config.RPCPort, "rpc-port", config.RPCPort, "RPC Port")
	flag.StringVar(&config.DBPath, "db-path", config.DBPath, "Database path")
	flag.StringVar(&config.Scheduler, "scheduler", config.Scheduler, "Name of scheduler to enable")
	flag.Parse()

	tes.LoadConfigOrExit(configArg, &config)
	start(config)
}

func start(config tes.Config) {
	os.MkdirAll(config.WorkDir, 0755)
<<<<<<< HEAD
	// setup GRPC listener
	// TODO if another process has the db open, this will block and it is really
	//      confusing when you don't realize you have the db locked in another
	//      terminal somewhere. Would be good to timeout on startup here.
	taski := server.NewTaskBolt(config.DBPath, config.ServerConfig)
=======

	taski, err := server.NewTaskBolt(config.DBPath, config.ServerConfig)
	if err != nil {
		log.Error("Couldn't open database", err)
		return
	}
>>>>>>> 949414f6

	s := server.NewGA4GHServer()
	s.RegisterTaskServer(taski)
	s.RegisterScheduleServer(taski)
	s.Start(config.RPCPort)

	// right now we only support a single scheduler at a time
	// enforced by tes.ValidateConfig()	above
	var sched scheduler.Scheduler
	switch strings.ToLower(config.Scheduler) {
	case "local":
		// TODO worker will stay alive if the parent process panics
		sched = local.NewScheduler(config)
	case "condor":
		sched = condor.NewScheduler(config)
	case "openstack":
		sched = openstack.NewScheduler(config)
	case "dumblocal":
		sched = dumblocal.NewScheduler(config)
	default:
		log.Error("Unknown scheduler",
			"scheduler", config.Scheduler)
		return
	}
	go scheduler.StartScheduling(taski, sched)

	server.StartHTTPProxy(config.RPCPort, config.HTTPPort, config.ContentDir)
}<|MERGE_RESOLUTION|>--- conflicted
+++ resolved
@@ -33,20 +33,12 @@
 
 func start(config tes.Config) {
 	os.MkdirAll(config.WorkDir, 0755)
-<<<<<<< HEAD
-	// setup GRPC listener
-	// TODO if another process has the db open, this will block and it is really
-	//      confusing when you don't realize you have the db locked in another
-	//      terminal somewhere. Would be good to timeout on startup here.
-	taski := server.NewTaskBolt(config.DBPath, config.ServerConfig)
-=======
 
 	taski, err := server.NewTaskBolt(config.DBPath, config.ServerConfig)
 	if err != nil {
 		log.Error("Couldn't open database", err)
 		return
 	}
->>>>>>> 949414f6
 
 	s := server.NewGA4GHServer()
 	s.RegisterTaskServer(taski)
