package tes

import (
	"github.com/ghodss/yaml"
	os_servers "github.com/rackspace/gophercloud/openstack/compute/v2/servers"
	"io/ioutil"
	"os"
	"path"
	"path/filepath"
<<<<<<< HEAD
=======
	log "tes/logger"
	pbr "tes/server/proto"
>>>>>>> 949414f6
)

// StorageConfig describes configuration for all storage types
type StorageConfig struct {
	Local LocalStorage `json:",omitempty"`
	S3    S3Storage `json:",omitempty"`
}

// LocalStorage describes the directories TES can read from and write to
type LocalStorage struct {
	AllowedDirs []string
}

// S3Storage describes the directories TES can read from and write to
type S3Storage struct {
	Endpoint string
	Key      string
	Secret   string
}

// ServerConfig describes the configuration of the server
type ServerConfig struct {
	Storage       []*StorageConfig
	Secret        string
	ServerAddress string
}

// Local describes configuration for the local scheduler.
type Local struct {
	NumWorkers int
}

// Openstack describes configuration for the openstack scheduler.
type Openstack struct {
	NumWorkers int
	KeyPair    string
	ConfigPath string
	Server     os_servers.CreateOpts
}

// Schedulers describes configuration for all schedulers.
type Schedulers struct {
	Local     Local `json:",omitempty"`
	Dumblocal Local `json:",omitempty"`
	Condor    Local `json:",omitempty"`
	Openstack Openstack `json:",omitempty"`
}

// Config describes configuration for TES.
type Config struct {
	ServerConfig  ServerConfig
	Scheduler     string
	Schedulers    Schedulers
	Worker        Worker
	DBPath        string
	HTTPPort      string
	RPCPort       string
	ContentDir    string
	WorkDir       string
}

// DefaultConfig returns configuration with simple defaults.
func DefaultConfig() Config {
	workDir := "tes-work-dir"
	return Config{
		ServerConfig: ServerConfig{
			ServerAddress: "localhost:9090",
		},
		DBPath:        path.Join(workDir, "tes_task.db"),
		HTTPPort:      "8000",
		RPCPort:       "9090",
		ContentDir:    defaultContentDir(),
		WorkDir:       workDir,
		Scheduler:     "local",
		Schedulers: Schedulers{
			Local: Local{
				NumWorkers: 4,
			},
		},
		Worker: WorkerDefaultConfig(),
	}
}

// Worker contains worker configuration.
type Worker struct {
	ID string
	// How many jobs can a worker accept at a time
	Slots int
	// Address of the scheduler, e.g. "1.2.3.4:9090"
	ServerAddress string
	// Directory to write job files to
	WorkDir string
	// How long (seconds) to wait before tearing down an inactive worker
	// Default, -1, indicates to tear down the worker immediately after completing
	// its job
	Timeout int
	// How often (milliseconds) the worker polls for cancellation requests
	StatusPollRate int
	// How often (milliseconds) the worker sends log updates
	LogUpdateRate int
	// How often (milliseconds) the scheduler polls for new jobs
	NewJobPollRate int
	Storage        []*StorageConfig
	LogPath        string
}

// WorkerDefaultConfig returns simple, default worker configuration.
func WorkerDefaultConfig() Worker {
	return Worker{
		Slots:          1,
		ServerAddress:  "localhost:9090",
		WorkDir:        "tes-work-dir",
		Timeout:        -1,
		StatusPollRate: 5000,
		LogUpdateRate:  5000,
		NewJobPollRate: 5000,
		LogPath:        "tes-worker-log",
	}
}

// ToYaml formats the configuration into YAML and returns the bytes.
func (c Worker) ToYaml() []byte {
	// TODO handle error
	yamlstr, _ := yaml.Marshal(c)
	return yamlstr
}

// ToYamlFile writes the configuration to a YAML file.
func (c Worker) ToYamlFile(p string) {
	// TODO handle error
	ioutil.WriteFile(p, c.ToYaml(), 0600)
}

// ToYamlTempFile writes the configuration to a YAML temp. file.
func (c Worker) ToYamlTempFile(name string) (string, func()) {
	// I'm creating a temp. directory instead of a temp. file so that
	// the file can have an expected name. This is helpful for the HTCondor scheduler.
	tmpdir, _ := ioutil.TempDir("", "")

	cleanup := func() {
		os.RemoveAll(tmpdir)
	}

	p := filepath.Join(tmpdir, name)
	c.ToYamlFile(p)
	return p, cleanup
}

func defaultContentDir() string {
	// TODO this depends on having the entire repo available
	//      which prevents us from releasing a single binary.
	//      Not the worst, but maybe there's a good way to make it optional.
	// TODO handle error
	dir, _ := filepath.Abs(os.Args[0])
	return filepath.Join(dir, "..", "..", "share")
}

// ParseConfigFile parses a TES config file, which is formatted in YAML,
// and returns a Config struct.
func ParseConfigFile(path string, doc interface{}) error {
	source, err := ioutil.ReadFile(path)
	if err != nil {
		return err
	}
	err = yaml.Unmarshal(source, &doc)
	if err != nil {
		return err
	}
	return nil
}

// LoadConfigOrExit tries to load the config from the given file.
// If the file cannot be loaded, os.Exit() is called.
func LoadConfigOrExit(relpath string, config interface{}) {
	var err error
	if relpath != "" {
		var abspath string
		abspath, err = filepath.Abs(relpath)
		if err != nil {
			log.Error("Failure reading config", "path", abspath, "error", err)
			os.Exit(1)
		}
		log.Info("Using config file", "path", abspath)
		err = ParseConfigFile(abspath, &config)
		if err != nil {
			log.Error("Failure reading config", "path", abspath, "error", err)
			os.Exit(1)
		}
	}
}<|MERGE_RESOLUTION|>--- conflicted
+++ resolved
@@ -7,11 +7,8 @@
 	"os"
 	"path"
 	"path/filepath"
-<<<<<<< HEAD
-=======
 	log "tes/logger"
 	pbr "tes/server/proto"
->>>>>>> 949414f6
 )
 
 // StorageConfig describes configuration for all storage types
