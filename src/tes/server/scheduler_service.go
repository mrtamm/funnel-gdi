package server

// TODO put the boltdb implementation in a separate package
//      so that users can import pluggable backends

import (
	"fmt"
	"github.com/boltdb/bolt"
	proto "github.com/golang/protobuf/proto"
	"golang.org/x/net/context"
<<<<<<< HEAD
	"log"
	"tes"
=======
>>>>>>> 949414f6
	"tes/ga4gh"
	"tes/server/proto"
)

// GetJobToRun returns a queued job for a worker to run.
// This is an RPC endpoint.
// This is used by workers to request work.
func (taskBolt *TaskBolt) GetJobToRun(ctx context.Context, request *ga4gh_task_ref.JobRequest) (*ga4gh_task_ref.JobResponse, error) {
	var task *ga4gh_task_exec.Task
	var jobID string
	authToken := ""

	taskBolt.db.Update(func(tx *bolt.Tx) error {
		bOp := tx.Bucket(TaskBucket)
		bw := tx.Bucket(WorkerJobs)
		authBkt := tx.Bucket(TaskAuthBucket)

		k := bw.Get([]byte(request.Worker.Id))
		if k != nil {
			// Get the task
			v := bOp.Get(k)
			task = &ga4gh_task_exec.Task{}
			jobID = string(k)
			proto.Unmarshal(v, task)
			// Update the job state to "Running"

			// Look for an auth token related to this task
			tok := authBkt.Get([]byte(k))
			if tok != nil {
				authToken = string(tok)
			}
		}
		return nil
	})
	// No task was found. Respond accordingly.
	if task == nil {
		return &ga4gh_task_ref.JobResponse{}, nil
	}

	job := &ga4gh_task_exec.Job{
		JobID: jobID,
		Task:  task,
	}

	return &ga4gh_task_ref.JobResponse{Job: job, Auth: authToken}, nil
}

// AssignJob assigns a job to a worker.
// This is NOT an RPC endpoint.
func (taskBolt *TaskBolt) AssignJob(id string, workerID string) error {
	running := []byte(ga4gh_task_exec.State_Running.String())
	taskBolt.db.Update(func(tx *bolt.Tx) error {
		ba := tx.Bucket(JobsActive)
		bc := tx.Bucket(JobsComplete)
		bq := tx.Bucket(JobsQueued)
		bw := tx.Bucket(WorkerJobs)
		bjw := tx.Bucket(JobWorker)
		k := []byte(id)
		w := []byte(workerID)
		bc.Delete(k)
		bq.Delete(k)
		ba.Put(k, running)
		bjw.Put(k, w)
		bw.Put(w, k)
		return nil
	})
	return nil
}

// UpdateJobStatus updates the status of a job, including state and logs.
// This is an RPC endpoint.
// This is used by workers to communicate job updates to the server.
func (taskBolt *TaskBolt) UpdateJobStatus(ctx context.Context, stat *ga4gh_task_ref.UpdateStatusRequest) (*ga4gh_task_exec.JobID, error) {
	log := log.WithFields("jobID", stat.Id)

	taskBolt.db.Update(func(tx *bolt.Tx) error {
		ba := tx.Bucket(JobsActive)
		bc := tx.Bucket(JobsComplete)
		bL := tx.Bucket(JobsLog)
		bw := tx.Bucket(WorkerJobs)
		bjw := tx.Bucket(JobWorker)

		// max size (bytes) for stderr and stdout streams to keep in db
		max := 100000
		if stat.Log != nil {
			out := &ga4gh_task_exec.JobLog{}
			o := bL.Get([]byte(fmt.Sprint(stat.Id, stat.Step)))
			if o != nil {
				var jlog ga4gh_task_exec.JobLog
				// max bytes to be stored in the db
				proto.Unmarshal(o, &jlog)
				out = &jlog
				stdout := []byte(out.Stdout + stat.Log.Stdout)
				stderr := []byte(out.Stderr + stat.Log.Stderr)
				if len(stdout) > max {
					stdout = stdout[len(stdout)-max:]
				}
				if len(stderr) > max {
					stderr = stderr[len(stderr)-max:]
				}
				out.Stdout = string(stdout)
				out.Stderr = string(stderr)
			} else {
				out = stat.Log
			}
			dL, _ := proto.Marshal(out)
			bL.Put([]byte(fmt.Sprint(stat.Id, stat.Step)), dL)
		}

		switch stat.State {
		case ga4gh_task_exec.State_Complete, ga4gh_task_exec.State_Error:
			log.Debug("Job state change", "state", stat.State)
			workerID := bjw.Get([]byte(stat.Id))
			bjw.Delete([]byte(stat.Id))
			ba.Delete([]byte(stat.Id))
			bw.Delete([]byte(workerID))
			bc.Put([]byte(stat.Id), []byte(stat.State.String()))
		case ga4gh_task_exec.State_Initializing, ga4gh_task_exec.State_Running:
			log.Debug("Job state", "state", stat.State)
		}
		return nil
	})
	return &ga4gh_task_exec.JobID{Value: stat.Id}, nil
}

// WorkerPing tells the server that a worker is alive.
// This is an RPC endpoint.
// This is currently unimplemented. TODO
func (taskBolt *TaskBolt) WorkerPing(ctx context.Context, info *ga4gh_task_ref.WorkerInfo) (*ga4gh_task_ref.WorkerInfo, error) {
	log.Debug("Worker ping")
	return info, nil
}

// GetQueueInfo returns a stream of queue info
// This is an RPC endpoint.
// TODO why doesn't this take Context as the first argument?
// TODO I don't think this is actually used.
func (taskBolt *TaskBolt) GetQueueInfo(request *ga4gh_task_ref.QueuedTaskInfoRequest, server ga4gh_task_ref.Scheduler_GetQueueInfoServer) error {
	ch := make(chan *ga4gh_task_exec.Task)
	log.Debug("GetQueueInfo called")

	// TODO handle DB errors
	go taskBolt.db.View(func(tx *bolt.Tx) error {
		defer close(ch)

		bt := tx.Bucket(TaskBucket)
		bq := tx.Bucket(JobsQueued)
		c := bq.Cursor()
		var count int32
		for k, v := c.First(); k != nil && count < request.MaxTasks; k, v = c.Next() {
			if string(v) == ga4gh_task_exec.State_Queued.String() {
				v := bt.Get(k)
				out := ga4gh_task_exec.Task{}
				proto.Unmarshal(v, &out)
				ch <- &out
			}
		}

		return nil
	})

	for m := range ch {
		inputs := make([]string, 0, len(m.Inputs))
		for _, i := range m.Inputs {
			inputs = append(inputs, i.Location)
		}
		server.Send(&ga4gh_task_ref.QueuedTaskInfo{Inputs: inputs, Resources: m.Resources})
	}

	return nil
}

// GetServerConfig returns information about the server configuration.
// This is an RPC endpoint.
func (taskBolt *TaskBolt) GetServerConfig(ctx context.Context, info *ga4gh_task_ref.WorkerInfo) (*tes.ServerConfig, error) {
	return &taskBolt.serverConfig, nil
}

// GetJobState returns the state of a job, given a job ID.
// This is an RPC endpoint.
func (taskBolt *TaskBolt) GetJobState(ctx context.Context, id *ga4gh_task_exec.JobID) (*ga4gh_task_exec.JobDesc, error) {
<<<<<<< HEAD
=======
	log.Debug("GetJobState called")
>>>>>>> 949414f6
	var state ga4gh_task_exec.State
	err := taskBolt.db.View(func(tx *bolt.Tx) error {
		//TODO address err
		state, _ = taskBolt.getJobState(id.Value)
		return nil
	})
	jobDesc := &ga4gh_task_exec.JobDesc{
		JobID: id.Value,
		State: state,
	}
	return jobDesc, err
}<|MERGE_RESOLUTION|>--- conflicted
+++ resolved
@@ -8,11 +8,7 @@
 	"github.com/boltdb/bolt"
 	proto "github.com/golang/protobuf/proto"
 	"golang.org/x/net/context"
-<<<<<<< HEAD
-	"log"
 	"tes"
-=======
->>>>>>> 949414f6
 	"tes/ga4gh"
 	"tes/server/proto"
 )
@@ -194,10 +190,7 @@
 // GetJobState returns the state of a job, given a job ID.
 // This is an RPC endpoint.
 func (taskBolt *TaskBolt) GetJobState(ctx context.Context, id *ga4gh_task_exec.JobID) (*ga4gh_task_exec.JobDesc, error) {
-<<<<<<< HEAD
-=======
 	log.Debug("GetJobState called")
->>>>>>> 949414f6
 	var state ga4gh_task_exec.State
 	err := taskBolt.db.View(func(tx *bolt.Tx) error {
 		//TODO address err
