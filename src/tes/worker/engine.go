package tesTaskEngineWorker

import (
	"context"
	"fmt"
	"log"
	"net"
	"os/exec"
	"path/filepath"
	"reflect"
	"strings"
	"syscall"
	pbe "tes/ga4gh"
	"tes/scheduler"
	pbr "tes/server/proto"
	"tes/storage"
	"time"
)

// Engine is responsible for running a job. This includes downloading inputs,
// communicating updates to the scheduler service, running the actual command,
// and uploading outputs.
type Engine interface {
	RunJob(ctx context.Context, job *pbr.JobResponse) error
}

// engine is the internal implementation of a docker job engine.
type engine struct {
	conf Config
}

// NewEngine returns a new Engine instance configured with a given scheduler address,
// working directory, and storage client.
//
// If the working directory can't be initialized, this returns an error.
func NewEngine(conf Config) (Engine, error) {
	dir, err := filepath.Abs(conf.WorkDir)
	if err != nil {
		return nil, err
	}
	ensureDir(dir)

	return &engine{conf}, nil
}

// RunJob runs a job.
func (eng *engine) RunJob(ctx context.Context, jobR *pbr.JobResponse) error {
	// This is essentially a simple helper for runJob() (below).
	// This ensures that the job state is always updated in the scheduler,
	// without having to do it on 15+ different lines in runJob() and others.
	//
	// Please try to keep this function as simple as possible.
	// New code should probably go in runJob()

	// Get a client for the scheduler service
	sched, schederr := scheduler.NewClient(eng.conf.ServerAddress)
	defer sched.Close()
	// TODO if we're here then we have a serious problem. We have already
	//      told the scheduler that we're running the job, but now we can't
	//      tell it things are broken, so the job is going to stay running
	//      forever. Possibly the scheduler should have a job timeout.
	if schederr != nil {
		return schederr
	}

	// Tell the scheduler the job is initializing.
	sched.SetInitializing(ctx, jobR.Job)
	joberr := eng.runJob(ctx, sched, jobR)
	// Tell the scheduler if the job failed
	if joberr != nil {
		sched.SetFailed(ctx, jobR.Job)
		log.Printf("Failed to run job: %s", jobR.Job.JobID)
		log.Printf("%s", joberr)
	}
	return joberr
}

// runJob calls a series of other functions to process a job:
// 1. set up the file mapping between the host and the container
// 2. set up the storage client
// 3. download the inputs
// 4. run the job steps
// 4a. update the scheduler with job status after each step
// 5. upload the outputs
func (eng *engine) runJob(ctx context.Context, sched *scheduler.Client, jobR *pbr.JobResponse) error {
	job := jobR.Job
	mapper, merr := eng.getMapper(job)
	if merr != nil {
		return merr
	}

	// TODO catch error
	store, serr := eng.getStorage(jobR)
	if serr != nil {
		return serr
	}

	derr := eng.downloadInputs(mapper, store)
	if derr != nil {
		return derr
	}

	// TODO is it possible to allow context.Done() to kill the current step?
	for stepNum, step := range job.Task.Docker {
		stepID := fmt.Sprintf("%v-%v", job.JobID, stepNum)
		dcmd, err := eng.setupDockerCmd(mapper, step, stepID)
		if err != nil {
			return fmt.Errorf("Error setting up docker command: %v", err)
		}
		log.Printf("Running command: %s", strings.Join(dcmd.Cmd.Args, " "))

		// Start task step asynchronously
		dcmd.Cmd.Start()

		// Open channel to track async process
		done := make(chan error, 1)
		go func() {
			done <- dcmd.Cmd.Wait()
		}()

		// Open channel to track container initialization
		metaCh := make(chan []*pbe.Ports, 1)
		go func() {
			metaCh <- dcmd.InspectContainer(ctx)
		}()

		// Initialized to allow for DeepEquals comparison during polling
		stepLog := &pbe.JobLog{}

		jobID := &pbe.JobID{
			Value: job.JobID,
		}

		// Ticker for polling rate
		// TODO figure out a reasonable rate
		tickChan := time.NewTicker(time.Second * 5).C
	PollLoop:
		for {
			select {
<<<<<<< HEAD
			case cmdErr := <-done:
				stepLogUpdate := eng.finalizeLogs(dcmd, cmdErr)
=======
			case portMap := <-metaCh:
				ip, err := externalIP()
				if err != nil {
					return err
				}

				initLog := &pbe.JobLog{
					HostIP: ip,
					Ports:  portMap,
				}

				statusReq := &pbr.UpdateStatusRequest{
					Id:   job.JobID,
					Step: int64(stepNum),
					Log:  initLog,
				}
				sched.UpdateJobStatus(ctx, statusReq)
				sched.SetRunning(ctx, job)
			case cmd_err := <-done:
				stepLogUpdate := eng.finalizeLogs(dcmd, cmd_err)
>>>>>>> 5cbe3a0c
				// Send the scheduler service a final job status update that includes
				// the exit code
				statusReq := &pbr.UpdateStatusRequest{
					Id:   job.JobID,
					Step: int64(stepNum),
					Log:  stepLogUpdate,
				}
				sched.UpdateJobStatus(ctx, statusReq)

				if cmdErr != nil {
					return fmt.Errorf("Docker command error: %v", cmdErr)
				}
				log.Println("Process finished gracefully without error")
				sched.SetComplete(ctx, job)
				break PollLoop

			case <-tickChan:
				jobDesc, err := sched.GetJobState(ctx, jobID)
				if err != nil {
					return fmt.Errorf("Error trying to get job status: %v", err)
				}

				switch jobDesc.State {
				case pbe.State_Canceled:
					err := dcmd.StopContainer()
					if err != nil {
						return fmt.Errorf("Error trying to stop container: %v", err)
					}
					log.Println("Successfully canceled job")
					break PollLoop
				case pbe.State_Running:
					log.Print("Waiting for task to finish...")
					stepLogUpdate := eng.updateLogs(dcmd)
					if reflect.DeepEqual(stepLogUpdate, stepLog) == false {
						log.Print("Updating Job Logs...")
						// Send the scheduler service a job status update with updates
						// to stdout and stderr
						statusReq := &pbr.UpdateStatusRequest{
							Id:   job.JobID,
							Step: int64(stepNum),
							Log:  stepLogUpdate,
						}
						sched.UpdateJobStatus(ctx, statusReq)
					}
					continue
				default:
					return fmt.Errorf("Job improperly acquired status: %v", jobDesc.State)
				}
			}
		}
	}

	uerr := eng.uploadOutputs(mapper, store)
	if uerr != nil {
		return uerr
	}

	return nil
}

// getMapper returns a FileMapper instance with volumes, inputs, and outputs
// configured for the given job.
func (eng *engine) getMapper(job *pbe.Job) (*FileMapper, error) {
	mapper := NewJobFileMapper(job.JobID, eng.conf.WorkDir)

	// Iterates through job.Task.Resources.Volumes and add the volume to mapper.
	for _, vol := range job.Task.Resources.Volumes {
		err := mapper.AddVolume(vol.Source, vol.MountPoint)
		if err != nil {
			return nil, err
		}
	}

	// Add all the inputs to the mapper
	for _, input := range job.Task.Inputs {
		err := mapper.AddInput(input)
		if err != nil {
			return nil, err
		}
	}

	// Add all the outputs to the mapper
	for _, output := range job.Task.Outputs {
		err := mapper.AddOutput(output)
		if err != nil {
			return nil, err
		}
	}

	return mapper, nil
}

// getStorage returns a Storage instance configured for the given job.
func (eng *engine) getStorage(jobR *pbr.JobResponse) (*storage.Storage, error) {
	var err error
	storage := new(storage.Storage)

	for _, conf := range eng.conf.Storage {
		storage, err = storage.WithConfig(conf)
		if err != nil {
			return nil, err
		}
	}

	for _, conf := range jobR.Storage {
		storage, err = storage.WithConfig(conf)
		if err != nil {
			return nil, err
		}
	}

	return storage, nil
}

func (eng *engine) downloadInputs(mapper *FileMapper, store *storage.Storage) error {
	// Validate all the input source URLs
	//for _, input := range mapper.Inputs {
	// TODO ?
	//}

	// Download all the inputs from storage
	for _, input := range mapper.Inputs {
		err := store.Get(input.Location, input.Path, input.Class)
		if err != nil {
			return err
		}
	}
	return nil
}

// The bulk of job running happens here.
func (eng *engine) setupDockerCmd(mapper *FileMapper, step *pbe.DockerExecutor, id string) (*DockerCmd, error) {

	dcmd := &DockerCmd{
		ImageName:     step.ImageName,
		CmdString:     step.Cmd,
		Volumes:       mapper.Volumes,
		Workdir:       step.Workdir,
		Ports:         step.Ports,
		ContainerName: id,
		// TODO make RemoveContainer configurable
		RemoveContainer: true,
		Stdin:           nil,
		Stdout:          nil,
		Stderr:          nil,
		Log:             map[string][]byte{},
	}

	// Find the path for job stdin
	if step.Stdin != "" {
		f, err := mapper.OpenHostFile(step.Stdin)
		if err != nil {
			return nil, fmt.Errorf("Error setting up job stdin: %s", err)
		}
		dcmd.Stdin = f
	}

	// Create file for job stdout
	if step.Stdout != "" {
		f, err := mapper.CreateHostFile(step.Stdout)
		if err != nil {
			return nil, fmt.Errorf("Error setting up job stdout: %s", err)
		}
		dcmd.Stdout = f
	}

	// Create file for job stderr
	if step.Stderr != "" {
		f, err := mapper.CreateHostFile(step.Stderr)
		if err != nil {
			return nil, fmt.Errorf("Error setting up job stderr: %s", err)
		}
		dcmd.Stderr = f
	}

	dcmd, err := dcmd.SetupCommand()
	if err != nil {
		return nil, fmt.Errorf("Error setting up job command: %s", err)
	}

	return dcmd, nil
}

func externalIP() (string, error) {
	ifaces, err := net.Interfaces()
	if err != nil {
		return "", err
	}
	for _, iface := range ifaces {
		if iface.Flags&net.FlagUp == 0 {
			continue // interface down

		}
		if iface.Flags&net.FlagLoopback != 0 {
			continue // loopback interface

		}
		addrs, err := iface.Addrs()
		if err != nil {
			return "", err

		}
		for _, addr := range addrs {
			var ip net.IP
			switch v := addr.(type) {
			case *net.IPNet:
				ip = v.IP
			case *net.IPAddr:
				ip = v.IP
			}
			if ip == nil || ip.IsLoopback() {
				continue
			}
			ip = ip.To4()
			if ip == nil {
				continue // not an ipv4 address
			}
			return ip.String(), nil
		}
	}
	return "", fmt.Errorf("Error no network connection")
}

func (eng *engine) updateLogs(dcmd *DockerCmd) *pbe.JobLog {
	stepLog := &pbe.JobLog{}

	if len(dcmd.Log["Stdout"]) > 0 {
		stdoutText := string(dcmd.Log["Stdout"][:])
		dcmd.Log["Stdout"] = []byte{}
		stepLog.Stdout = stdoutText
	}

	if len(dcmd.Log["Stderr"]) > 0 {
		stderrText := string(dcmd.Log["Stderr"][:])
		dcmd.Log["Stderr"] = []byte{}
		stepLog.Stderr = stderrText
	}

	return stepLog
}

func (eng *engine) finalizeLogs(dcmd *DockerCmd, cmdErr error) *pbe.JobLog {
	exitCode := getExitCode(cmdErr)
	log.Printf("Exit code: %d", exitCode)
	steplog := eng.updateLogs(dcmd)
	steplog.ExitCode = exitCode
	return steplog
}

func (eng *engine) uploadOutputs(mapper *FileMapper, store *storage.Storage) error {
	// Upload all the outputs to storage
	for _, out := range mapper.Outputs {
		err := store.Put(out.Location, out.Path, out.Class)
		if err != nil {
			return err
		}
	}
	return nil
}

// getExitCode gets the exit status (i.e. exit code) from the result of an executed command.
// The exit code is zero if the command completed without error.
func getExitCode(err error) int32 {
	if err != nil {
		if exiterr, exitOk := err.(*exec.ExitError); exitOk {
			if status, statusOk := exiterr.Sys().(syscall.WaitStatus); statusOk {
				return int32(status.ExitStatus())
			}
		} else {
			log.Printf("Could not determine exit code. Using default -999")
			return -999
		}
	}
	// The error is nil, the command returned successfully, so exit status is 0.
	return 0
}<|MERGE_RESOLUTION|>--- conflicted
+++ resolved
@@ -137,10 +137,6 @@
 	PollLoop:
 		for {
 			select {
-<<<<<<< HEAD
-			case cmdErr := <-done:
-				stepLogUpdate := eng.finalizeLogs(dcmd, cmdErr)
-=======
 			case portMap := <-metaCh:
 				ip, err := externalIP()
 				if err != nil {
@@ -159,9 +155,8 @@
 				}
 				sched.UpdateJobStatus(ctx, statusReq)
 				sched.SetRunning(ctx, job)
-			case cmd_err := <-done:
-				stepLogUpdate := eng.finalizeLogs(dcmd, cmd_err)
->>>>>>> 5cbe3a0c
+			case cmdErr := <-done:
+				stepLogUpdate := eng.finalizeLogs(dcmd, cmdErr)
 				// Send the scheduler service a final job status update that includes
 				// the exit code
 				statusReq := &pbr.UpdateStatusRequest{
