--- conflicted
+++ resolved
@@ -69,13 +69,9 @@
 	c := s.conf.Worker
 	c.ID = w.Id
 	c.Timeout = 0
-<<<<<<< HEAD
-=======
 	c.Resources.Cpus = w.Resources.Cpus
 	c.Resources.Ram = w.Resources.Ram
 	c.Resources.Disk = w.Resources.Disk
-	c.Storage = s.conf.Storage
->>>>>>> 481b2cd2
 
 	confPath := path.Join(workdir, "worker.conf.yml")
 	c.ToYamlFile(confPath)
